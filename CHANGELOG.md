--- conflicted
+++ resolved
@@ -2,11 +2,8 @@
 
 ## Master
 
-<<<<<<< HEAD
 - Replace semver and s3pository with nodebin
-=======
 - Use yarn in CI tests if available
->>>>>>> 9b8a98d8
 
 ## v98 (2017-01-31)
 
